--- conflicted
+++ resolved
@@ -188,12 +188,6 @@
     }
 
     let cleared = 0
-<<<<<<< HEAD
-    const isMatch =
-      pattern instanceof RegExp
-        ? (key) => pattern.test(key)
-        : (key) => key.includes(String(pattern))
-=======
     let regex
 
     try {
@@ -207,7 +201,7 @@
       invalidPatternError.code = 'INVALID_PATTERN'
       throw invalidPatternError
     }
->>>>>>> f595d46c
+
 
     for (const key of this.cache.keys()) {
       if (isMatch(key)) {
