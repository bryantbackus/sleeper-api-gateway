--- conflicted
+++ resolved
@@ -20,10 +20,7 @@
       const cacheStatus = await cacheService.getCacheStatus()
       const cacheHealth = {
         status: 'healthy',
-<<<<<<< HEAD
-        lastRefresh: cacheStatus.lastRefresh ?? null,
-        isRefreshing: cacheStatus.isRefreshing
-=======
+        status: 'healthy',
         lastSuccessfulRefresh: cacheStatus.lastRefresh,
         lastFailedRefresh: cacheStatus.lastRefreshFailure,
         isRefreshing: cacheStatus.isRefreshing,
@@ -42,7 +39,6 @@
       if (cacheStatus.isStale || cacheStatus.failureMoreRecentThanSuccess) {
         cacheHealth.status = cacheStatus.isStale ? 'stale' : 'degraded'
         health.status = 'degraded'
->>>>>>> 1b847792
       }
 
       health.cache = cacheHealth
