--- conflicted
+++ resolved
@@ -17,11 +17,6 @@
 
     try {
       const cacheStatus = await cacheService.getCacheStatus()
-<<<<<<< HEAD
-      cacheInfo.status = 'healthy'
-      cacheInfo.lastRefresh = cacheStatus.lastRefresh ?? null
-      cacheInfo.isRefreshing = Boolean(cacheStatus.isRefreshing)
-=======
       const cacheHealth = {
         status: 'healthy',
         lastSuccessfulRefresh: cacheStatus.lastRefresh ?? null,
@@ -45,7 +40,7 @@
       }
 
       health.cache = cacheHealth
->>>>>>> f595d46c
+      
     } catch (error) {
       cacheInfo.status = 'unhealthy'
       cacheInfo.error = error.message
